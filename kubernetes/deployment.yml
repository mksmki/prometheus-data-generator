---
apiVersion: apps/v1
kind: Deployment
metadata:
  labels:
    app: prometheus-data-generator
  name: prometheus-data-generator
  namespace: monitoring
spec:
  replicas: 1
  selector:
    matchLabels:
      app: prometheus-data-generator
  template:
    metadata:
      labels:
        app: prometheus-data-generator
    spec:
      containers:
<<<<<<< HEAD
      - image: littleangryclouds/prometheus-data-generator
=======
      - image: littleangryclouds/prometheus-data-generator:0.1
>>>>>>> 48c948ab
        imagePullPolicy: Always
        env:
        - name: PDG_CONFIG
          value: /pdg/config.yml
        name: prometheus-data-generator
        ports:
        - containerPort: 9000
          protocol: TCP
        livenessProbe:
          httpGet:
            path: /
            port: 9000
            scheme: HTTP
        readinessProbe:
          httpGet:
            path: /
            port: 9000
            scheme: HTTP
        resources:
          limits:
            cpu: 100m
            memory: 100Mi
          requests:
            cpu: 50m
            memory: 50Mi
        volumeMounts:
        - name: config
          mountPath: /pdg/
      - image: quay.io/coreos/configmap-reload:v0.0.1
        args:
        - -webhook-url=http://localhost:9000/-/reload
        - -volume-dir=/pdg/
        - -webhook-method=GET
        name: config-reloader
        resources:
          limits:
            cpu: 5m
            memory: 10Mi
          requests:
            cpu: 5m
            memory: 10Mi
        volumeMounts:
        - name: config
          mountPath: /pdg/
          readOnly: true
      volumes:
      - name: config
        configMap:
          name: prometheus-data-generator
---
apiVersion: v1
kind: ConfigMap
metadata:
  name: prometheus-data-generator
  namespace: monitoring
data:
  config.yml: |
    config:
      - name: number_of_fruits
        description: The number of fruits we have.
        type: gauge
        labels: [name, color]
        sequence:
          - time: 5
            time_wait: 1
            values: 0-20
            operation: inc
            labels:
              name: apple
              color: red
          - time: 5
            time_wait: 1
            values: 0-20
            operation: inc
            labels:
              name: apple
              color: green
          - time: 5
            time_wait: 1
            values: 0-5
            operation: dec
            labels:
              name: apple
              color: green
          - time: 5
            time_wait: 1
            value: 3
            operation: inc
            labels:
              name: apple
              color: yellow
---
apiVersion: v1
kind: Service
metadata:
  name: prometheus-data-generator
  namespace: monitoring
  labels:
    app: prometheus-data-generator
spec:
  ports:
  - port: 9000
    protocol: TCP
    targetPort: 9000
    name: metrics
  selector:
    app: prometheus-data-generator<|MERGE_RESOLUTION|>--- conflicted
+++ resolved
@@ -17,11 +17,7 @@
         app: prometheus-data-generator
     spec:
       containers:
-<<<<<<< HEAD
-      - image: littleangryclouds/prometheus-data-generator
-=======
       - image: littleangryclouds/prometheus-data-generator:0.1
->>>>>>> 48c948ab
         imagePullPolicy: Always
         env:
         - name: PDG_CONFIG
